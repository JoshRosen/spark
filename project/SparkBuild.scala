--- conflicted
+++ resolved
@@ -260,24 +260,16 @@
   /* Enable tests settings for all projects except examples, assembly and tools */
   (allProjects ++ optionallyEnabledProjects).foreach(enable(TestSettings.settings))
 
-<<<<<<< HEAD
   // TODO: remove this conditional after Spark publishes with 2.12 support:
   lazy val mimaProjects = if (System.getProperty("scala-2.12") == null) {
     allProjects.filterNot { x =>
       Seq(
         spark, hive, hiveThriftServer, catalyst, repl, networkCommon, networkShuffle, networkYarn,
-        unsafe, testTags, sketch
+        unsafe, testTags, sketch, mllibLocal
       ).contains(x)
     }
   } else {
     Seq.empty
-=======
-  val mimaProjects = allProjects.filterNot { x =>
-    Seq(
-      spark, hive, hiveThriftServer, catalyst, repl, networkCommon, networkShuffle, networkYarn,
-      unsafe, testTags, sketch, mllibLocal
-    ).contains(x)
->>>>>>> d7e124ed
   }
 
   mimaProjects.foreach { x =>
