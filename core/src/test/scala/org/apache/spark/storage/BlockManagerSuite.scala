--- conflicted
+++ resolved
@@ -1181,12 +1181,7 @@
 
     // Unroll with not enough space. This should succeed but kick out b1 in the process.
     // Memory store should contain b2 and b3, while disk store should contain only b1
-<<<<<<< HEAD
-    println("ABOUT TO CALL PROBLEMATIC PUTITERATOR")
-    val result3 = memoryStore.putIterator("b3", smallIterator, memAndDisk)
-=======
     val result3 = memoryStore.putIterator("b3", smallIterator, memAndDisk, ClassTag.Any)
->>>>>>> 3f49e076
     assert(result3.isRight)
     assert(!memoryStore.contains("b1"))
     assert(memoryStore.contains("b2"))
