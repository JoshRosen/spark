/*
 * Licensed to the Apache Software Foundation (ASF) under one or more
 * contributor license agreements.  See the NOTICE file distributed with
 * this work for additional information regarding copyright ownership.
 * The ASF licenses this file to You under the Apache License, Version 2.0
 * (the "License"); you may not use this file except in compliance with
 * the License.  You may obtain a copy of the License at
 *
 *    http://www.apache.org/licenses/LICENSE-2.0
 *
 * Unless required by applicable law or agreed to in writing, software
 * distributed under the License is distributed on an "AS IS" BASIS,
 * WITHOUT WARRANTIES OR CONDITIONS OF ANY KIND, either express or implied.
 * See the License for the specific language governing permissions and
 * limitations under the License.
 */

package org.apache.spark.storage

import java.nio.ByteBuffer
import java.util.LinkedHashMap

import scala.collection.mutable
import scala.collection.mutable.ArrayBuffer

import org.apache.spark.TaskContext
import org.apache.spark.memory.MemoryManager
import org.apache.spark.util.{SizeEstimator, Utils}
import org.apache.spark.util.collection.SizeTrackingVector

private case class MemoryEntry(value: Any, size: Long, deserialized: Boolean)

/**
 * Stores blocks in memory, either as Arrays of deserialized Java objects or as
 * serialized ByteBuffers.
 */
private[spark] class MemoryStore(blockManager: BlockManager, memoryManager: MemoryManager)
  extends BlockStore(blockManager) {

  // Note: all changes to memory allocations, notably putting blocks, evicting blocks, and
  // acquiring or releasing unroll memory, must be synchronized on `memoryManager`!

  private val conf = blockManager.conf
  private val entries = new LinkedHashMap[BlockId, MemoryEntry](32, 0.75f, true)

  // A mapping from taskAttemptId to amount of memory used for unrolling a block (in bytes)
  // All accesses of this map are assumed to have manually synchronized on `memoryManager`
  private val unrollMemoryMap = mutable.HashMap[Long, Long]()
  // Same as `unrollMemoryMap`, but for pending unroll memory as defined below.
  // Pending unroll memory refers to the intermediate memory occupied by a task
  // after the unroll but before the actual putting of the block in the cache.
  // This chunk of memory is expected to be released *as soon as* we finish
  // caching the corresponding block as opposed to until after the task finishes.
  // This is only used if a block is successfully unrolled in its entirety in
  // memory (SPARK-4777).
  private val pendingUnrollMemoryMap = mutable.HashMap[Long, Long]()

  // Initial memory to request before unrolling any block
  private val unrollMemoryThreshold: Long =
    conf.getLong("spark.storage.unrollMemoryThreshold", 1024 * 1024)

  /** Total amount of memory available for storage, in bytes. */
  private def maxMemory: Long = memoryManager.maxStorageMemory

  if (maxMemory < unrollMemoryThreshold) {
    logWarning(s"Max memory ${Utils.bytesToString(maxMemory)} is less than the initial memory " +
      s"threshold ${Utils.bytesToString(unrollMemoryThreshold)} needed to store a block in " +
      s"memory. Please configure Spark with more memory.")
  }

  logInfo("MemoryStore started with capacity %s".format(Utils.bytesToString(maxMemory)))

  /** Total storage memory used including unroll memory, in bytes. */
  private def memoryUsed: Long = memoryManager.storageMemoryUsed

  /**
   * Amount of storage memory, in bytes, used for caching blocks.
   * This does not include memory used for unrolling.
   */
  private def blocksMemoryUsed: Long = memoryManager.synchronized {
    memoryUsed - currentUnrollMemory
  }

  override def getSize(blockId: BlockId): Long = {
    entries.synchronized {
      entries.get(blockId).size
    }
  }

  override def putBytes(blockId: BlockId, _bytes: ByteBuffer, level: StorageLevel): PutResult = {
    // Work on a duplicate - since the original input might be used elsewhere.
    val bytes = _bytes.duplicate()
    bytes.rewind()
    if (level.deserialized) {
      val values = blockManager.dataDeserialize(blockId, bytes)
      putIterator(blockId, values, level, returnValues = true)
    } else {
      tryToPut(blockId, () => bytes, bytes.limit, deserialized = false)
      PutResult(bytes.limit(), Right(bytes.duplicate()))
    }
  }

  /**
   * Use `size` to test if there is enough space in MemoryStore. If so, create the ByteBuffer and
   * put it into MemoryStore. Otherwise, the ByteBuffer won't be created.
   *
   * The caller should guarantee that `size` is correct.
   */
  def putBytes(blockId: BlockId, size: Long, _bytes: () => ByteBuffer): PutResult = {
    // Work on a duplicate - since the original input might be used elsewhere.
    lazy val bytes = _bytes().duplicate().rewind().asInstanceOf[ByteBuffer]
    val putSuccess = tryToPut(blockId, () => bytes, size, deserialized = false)
    val data =
      if (putSuccess) {
        assert(bytes.limit == size)
        Right(bytes.duplicate())
      } else {
        null
      }
    PutResult(size, data)
  }

<<<<<<< HEAD
=======
  override def putArray(
      blockId: BlockId,
      values: Array[Any],
      level: StorageLevel,
      returnValues: Boolean): PutResult = {
    if (level.deserialized) {
      val sizeEstimate = SizeEstimator.estimate(values.asInstanceOf[AnyRef])
      tryToPut(blockId, () => values, sizeEstimate, deserialized = true)
      PutResult(sizeEstimate, Left(values.iterator))
    } else {
      val bytes = blockManager.dataSerialize(blockId, values.iterator)
      tryToPut(blockId, () => bytes, bytes.limit, deserialized = false)
      PutResult(bytes.limit(), Right(bytes.duplicate()))
    }
  }

>>>>>>> 6df1e55a
  override def putIterator(
      blockId: BlockId,
      values: Iterator[Any],
      level: StorageLevel,
      returnValues: Boolean): PutResult = {
    putIterator(blockId, values, level, returnValues, allowPersistToDisk = true)
  }

  /**
   * Attempt to put the given block in memory store.
   *
   * There may not be enough space to fully unroll the iterator in memory, in which case we
   * optionally drop the values to disk if
   *   (1) the block's storage level specifies useDisk, and
   *   (2) `allowPersistToDisk` is true.
   *
   * One scenario in which `allowPersistToDisk` is false is when the BlockManager reads a block
   * back from disk and attempts to cache it in memory. In this case, we should not persist the
   * block back on disk again, as it is already in disk store.
   */
  private[storage] def putIterator(
      blockId: BlockId,
      values: Iterator[Any],
      level: StorageLevel,
      returnValues: Boolean,
      allowPersistToDisk: Boolean): PutResult = {
    val droppedBlocks = new ArrayBuffer[(BlockId, BlockStatus)]
    val unrolledValues = unrollSafely(blockId, values)
    unrolledValues match {
      case Left(arrayValues) =>
        // Values are fully unrolled in memory, so store them as an array
        if (level.deserialized) {
          val sizeEstimate = SizeEstimator.estimate(arrayValues.asInstanceOf[AnyRef])
          tryToPut(blockId, () => arrayValues, sizeEstimate, deserialized = true)
          PutResult(sizeEstimate, Left(arrayValues.iterator), droppedBlocks)
        } else {
          val bytes = blockManager.dataSerialize(blockId, arrayValues.iterator)
          tryToPut(blockId, () => bytes, bytes.limit, deserialized = false)
          PutResult(bytes.limit(), Right(bytes.duplicate()), droppedBlocks)
        }
      case Right(iteratorValues) =>
        // Not enough space to unroll this block; drop to disk if applicable
        if (level.useDisk && allowPersistToDisk) {
          logWarning(s"Persisting block $blockId to disk instead.")
          val res = blockManager.diskStore.putIterator(blockId, iteratorValues, level, returnValues)
          PutResult(res.size, res.data, droppedBlocks)
        } else {
          PutResult(0, Left(iteratorValues), droppedBlocks)
        }
    }
  }

  override def getBytes(blockId: BlockId): Option[ByteBuffer] = {
    val entry = entries.synchronized {
      entries.get(blockId)
    }
    if (entry == null) {
      None
    } else if (entry.deserialized) {
      Some(blockManager.dataSerialize(blockId, entry.value.asInstanceOf[Array[Any]].iterator))
    } else {
      Some(entry.value.asInstanceOf[ByteBuffer].duplicate()) // Doesn't actually copy the data
    }
  }

  override def getValues(blockId: BlockId): Option[Iterator[Any]] = {
    val entry = entries.synchronized {
      entries.get(blockId)
    }
    if (entry == null) {
      None
    } else if (entry.deserialized) {
      Some(entry.value.asInstanceOf[Array[Any]].iterator)
    } else {
      val buffer = entry.value.asInstanceOf[ByteBuffer].duplicate() // Doesn't actually copy data
      Some(blockManager.dataDeserialize(blockId, buffer))
    }
  }

  override def remove(blockId: BlockId): Boolean = memoryManager.synchronized {
    val entry = entries.synchronized {
      entries.remove(blockId)
    }
    if (entry != null) {
      memoryManager.releaseStorageMemory(entry.size)
      logDebug(s"Block $blockId of size ${entry.size} dropped " +
        s"from memory (free ${maxMemory - blocksMemoryUsed})")
      true
    } else {
      false
    }
  }

  override def clear(): Unit = memoryManager.synchronized {
    entries.synchronized {
      entries.clear()
    }
    unrollMemoryMap.clear()
    pendingUnrollMemoryMap.clear()
    memoryManager.releaseAllStorageMemory()
    logInfo("MemoryStore cleared")
  }

  /**
   * Unroll the given block in memory safely.
   *
   * The safety of this operation refers to avoiding potential OOM exceptions caused by
   * unrolling the entirety of the block in memory at once. This is achieved by periodically
   * checking whether the memory restrictions for unrolling blocks are still satisfied,
   * stopping immediately if not. This check is a safeguard against the scenario in which
   * there is not enough free memory to accommodate the entirety of a single block.
   *
   * This method returns either an array with the contents of the entire block or an iterator
   * containing the values of the block (if the array would have exceeded available memory).
   */
  def unrollSafely(blockId: BlockId, values: Iterator[Any]): Either[Array[Any], Iterator[Any]] = {

    // Number of elements unrolled so far
    var elementsUnrolled = 0
    // Whether there is still enough memory for us to continue unrolling this block
    var keepUnrolling = true
    // Initial per-task memory to request for unrolling blocks (bytes). Exposed for testing.
    val initialMemoryThreshold = unrollMemoryThreshold
    // How often to check whether we need to request more memory
    val memoryCheckPeriod = 16
    // Memory currently reserved by this task for this particular unrolling operation
    var memoryThreshold = initialMemoryThreshold
    // Memory to request as a multiple of current vector size
    val memoryGrowthFactor = 1.5
    // Keep track of pending unroll memory reserved by this method.
    var pendingMemoryReserved = 0L
    // Underlying vector for unrolling the block
    var vector = new SizeTrackingVector[Any]

    // Request enough memory to begin unrolling
    keepUnrolling = reserveUnrollMemoryForThisTask(blockId, initialMemoryThreshold)

    if (!keepUnrolling) {
      logWarning(s"Failed to reserve initial memory threshold of " +
        s"${Utils.bytesToString(initialMemoryThreshold)} for computing block $blockId in memory.")
    } else {
      pendingMemoryReserved += initialMemoryThreshold
    }

    // Unroll this block safely, checking whether we have exceeded our threshold periodically
    try {
      while (values.hasNext && keepUnrolling) {
        vector += values.next()
        if (elementsUnrolled % memoryCheckPeriod == 0) {
          // If our vector's size has exceeded the threshold, request more memory
          val currentSize = vector.estimateSize()
          if (currentSize >= memoryThreshold) {
            val amountToRequest = (currentSize * memoryGrowthFactor - memoryThreshold).toLong
            keepUnrolling = reserveUnrollMemoryForThisTask(blockId, amountToRequest)
            if (keepUnrolling) {
              pendingMemoryReserved += amountToRequest
            }
            // New threshold is currentSize * memoryGrowthFactor
            memoryThreshold += amountToRequest
          }
        }
        elementsUnrolled += 1
      }

      if (keepUnrolling) {
        // We successfully unrolled the entirety of this block
        Left(vector.toArray)
      } else {
        // We ran out of space while unrolling the values for this block
        logUnrollFailureMessage(blockId, vector.estimateSize())
        Right(vector.iterator ++ values)
      }

    } finally {
      // If we return an array, the values returned here will be cached in `tryToPut` later.
      // In this case, we should release the memory only after we cache the block there.
      if (keepUnrolling) {
        val taskAttemptId = currentTaskAttemptId()
        memoryManager.synchronized {
          // Since we continue to hold onto the array until we actually cache it, we cannot
          // release the unroll memory yet. Instead, we transfer it to pending unroll memory
          // so `tryToPut` can further transfer it to normal storage memory later.
          // TODO: we can probably express this without pending unroll memory (SPARK-10907)
          unrollMemoryMap(taskAttemptId) -= pendingMemoryReserved
          pendingUnrollMemoryMap(taskAttemptId) =
            pendingUnrollMemoryMap.getOrElse(taskAttemptId, 0L) + pendingMemoryReserved
        }
      } else {
        // Otherwise, if we return an iterator, we can only release the unroll memory when
        // the task finishes since we don't know when the iterator will be consumed.
      }
    }
  }

  /**
   * Return the RDD ID that a given block ID is from, or None if it is not an RDD block.
   */
  private def getRddId(blockId: BlockId): Option[Int] = {
    blockId.asRDDId.map(_.rddId)
  }

  /**
   * Try to put in a set of values, if we can free up enough space. The value should either be
   * an Array if deserialized is true or a ByteBuffer otherwise. Its (possibly estimated) size
   * must also be passed by the caller.
   *
   * `value` will be lazily created. If it cannot be put into MemoryStore or disk, `value` won't be
   * created to avoid OOM since it may be a big ByteBuffer.
   *
   * Synchronize on `memoryManager` to ensure that all the put requests and its associated block
   * dropping is done by only on thread at a time. Otherwise while one thread is dropping
   * blocks to free memory for one block, another thread may use up the freed space for
   * another block.
   *
   * @return whether put was successful.
   */
  private def tryToPut(
      blockId: BlockId,
      value: () => Any,
      size: Long,
      deserialized: Boolean): Boolean = {

    /* TODO: Its possible to optimize the locking by locking entries only when selecting blocks
     * to be dropped. Once the to-be-dropped blocks have been selected, and lock on entries has
     * been released, it must be ensured that those to-be-dropped blocks are not double counted
     * for freeing up more space for another block that needs to be put. Only then the actually
     * dropping of blocks (and writing to disk if necessary) can proceed in parallel. */

    memoryManager.synchronized {
      // Note: if we have previously unrolled this block successfully, then pending unroll
      // memory should be non-zero. This is the amount that we already reserved during the
      // unrolling process. In this case, we can just reuse this space to cache our block.
      // The synchronization on `memoryManager` here guarantees that the release and acquire
      // happen atomically. This relies on the assumption that all memory acquisitions are
      // synchronized on the same lock.
      releasePendingUnrollMemoryForThisTask()
      val enoughMemory = memoryManager.acquireStorageMemory(blockId, size)
      if (enoughMemory) {
        // We acquired enough memory for the block, so go ahead and put it
        val entry = new MemoryEntry(value(), size, deserialized)
        entries.synchronized {
          entries.put(blockId, entry)
        }
        val valuesOrBytes = if (deserialized) "values" else "bytes"
        logInfo("Block %s stored as %s in memory (estimated size %s, free %s)".format(
          blockId, valuesOrBytes, Utils.bytesToString(size), Utils.bytesToString(blocksMemoryUsed)))
      } else {
        // Tell the block manager that we couldn't put it in memory so that it can drop it to
        // disk if the block allows disk storage.
        lazy val data = if (deserialized) {
          Left(value().asInstanceOf[Array[Any]])
        } else {
          Right(value().asInstanceOf[ByteBuffer].duplicate())
        }
        blockManager.dropFromMemory(blockId, () => data)
      }
      enoughMemory
    }
  }

  /**
    * Try to evict blocks to free up a given amount of space to store a particular block.
    * Can fail if either the block is bigger than our memory or it would require replacing
    * another block from the same RDD (which leads to a wasteful cyclic replacement pattern for
    * RDDs that don't fit into memory that we want to avoid).
    *
    * @param blockId the ID of the block we are freeing space for, if any
    * @param space the size of this block
    * @return the amount of memory (in bytes) freed by eviction
    */
  private[spark] def evictBlocksToFreeSpace(blockId: Option[BlockId], space: Long): Long = {
    assert(space > 0)
    memoryManager.synchronized {
      var freedMemory = 0L
      val rddToAdd = blockId.flatMap(getRddId)
      val selectedBlocks = new ArrayBuffer[BlockId]
      def blockIsEvictable(blockId: BlockId): Boolean = {
        rddToAdd.isEmpty || rddToAdd != getRddId(blockId)
      }
      // This is synchronized to ensure that the set of entries is not changed
      // (because of getValue or getBytes) while traversing the iterator, as that
      // can lead to exceptions.
      entries.synchronized {
        val iterator = entries.entrySet().iterator()
        while (freedMemory < space && iterator.hasNext) {
          val pair = iterator.next()
          val blockId = pair.getKey
          if (blockIsEvictable(blockId)) {
            // We don't want to evict blocks which are currently being read, so we need to obtain
            // an exclusive write lock on blocks which are candidates for eviction. We perform a
            // non-blocking "tryLock" here in order to ignore blocks which are locked for reading:
            if (blockManager.blockInfoManager.lockForWriting(blockId, blocking = false).isDefined) {
              selectedBlocks += blockId
              freedMemory += pair.getValue.size
            }
          }
        }
      }

      if (freedMemory >= space) {
        logInfo(s"${selectedBlocks.size} blocks selected for dropping")
        for (blockId <- selectedBlocks) {
          val entry = entries.synchronized { entries.get(blockId) }
          // This should never be null as only one task should be dropping
          // blocks and removing entries. However the check is still here for
          // future safety.
          if (entry != null) {
            val data = if (entry.deserialized) {
              Left(entry.value.asInstanceOf[Array[Any]])
            } else {
              Right(entry.value.asInstanceOf[ByteBuffer].duplicate())
            }
            val newEffectiveStorageLevel = blockManager.dropFromMemory(blockId, () => data)
            if (newEffectiveStorageLevel.isValid) {
              // The block is still present in at least one store, so release the lock
              // but don't delete the block info
              blockManager.releaseLock(blockId)
            } else {
              // The block isn't present in any store, so delete the block info so that the
              // block can be stored again
              blockManager.blockInfoManager.removeBlock(blockId)
            }
          }
        }
        freedMemory
      } else {
        blockId.foreach { id =>
          logInfo(s"Will not store $id as it would require dropping another block " +
            "from the same RDD")
        }
        selectedBlocks.foreach { id =>
          blockManager.releaseLock(id)
        }
        0L
      }
    }
  }

  override def contains(blockId: BlockId): Boolean = {
    entries.synchronized { entries.containsKey(blockId) }
  }

  private def currentTaskAttemptId(): Long = {
    // In case this is called on the driver, return an invalid task attempt id.
    Option(TaskContext.get()).map(_.taskAttemptId()).getOrElse(-1L)
  }

  /**
   * Reserve memory for unrolling the given block for this task.
   *
   * @return whether the request is granted.
   */
  def reserveUnrollMemoryForThisTask(blockId: BlockId, memory: Long): Boolean = {
    memoryManager.synchronized {
      val success = memoryManager.acquireUnrollMemory(blockId, memory)
      if (success) {
        val taskAttemptId = currentTaskAttemptId()
        unrollMemoryMap(taskAttemptId) = unrollMemoryMap.getOrElse(taskAttemptId, 0L) + memory
      }
      success
    }
  }

  /**
   * Release memory used by this task for unrolling blocks.
   * If the amount is not specified, remove the current task's allocation altogether.
   */
  def releaseUnrollMemoryForThisTask(memory: Long = Long.MaxValue): Unit = {
    val taskAttemptId = currentTaskAttemptId()
    memoryManager.synchronized {
      if (unrollMemoryMap.contains(taskAttemptId)) {
        val memoryToRelease = math.min(memory, unrollMemoryMap(taskAttemptId))
        if (memoryToRelease > 0) {
          unrollMemoryMap(taskAttemptId) -= memoryToRelease
          if (unrollMemoryMap(taskAttemptId) == 0) {
            unrollMemoryMap.remove(taskAttemptId)
          }
          memoryManager.releaseUnrollMemory(memoryToRelease)
        }
      }
    }
  }

  /**
   * Release pending unroll memory of current unroll successful block used by this task
   */
  def releasePendingUnrollMemoryForThisTask(memory: Long = Long.MaxValue): Unit = {
    val taskAttemptId = currentTaskAttemptId()
    memoryManager.synchronized {
      if (pendingUnrollMemoryMap.contains(taskAttemptId)) {
        val memoryToRelease = math.min(memory, pendingUnrollMemoryMap(taskAttemptId))
        if (memoryToRelease > 0) {
          pendingUnrollMemoryMap(taskAttemptId) -= memoryToRelease
          if (pendingUnrollMemoryMap(taskAttemptId) == 0) {
            pendingUnrollMemoryMap.remove(taskAttemptId)
          }
          memoryManager.releaseUnrollMemory(memoryToRelease)
        }
      }
    }
  }

  /**
   * Return the amount of memory currently occupied for unrolling blocks across all tasks.
   */
  def currentUnrollMemory: Long = memoryManager.synchronized {
    unrollMemoryMap.values.sum + pendingUnrollMemoryMap.values.sum
  }

  /**
   * Return the amount of memory currently occupied for unrolling blocks by this task.
   */
  def currentUnrollMemoryForThisTask: Long = memoryManager.synchronized {
    unrollMemoryMap.getOrElse(currentTaskAttemptId(), 0L)
  }

  /**
   * Return the number of tasks currently unrolling blocks.
   */
  private def numTasksUnrolling: Int = memoryManager.synchronized { unrollMemoryMap.keys.size }

  /**
   * Log information about current memory usage.
   */
  private def logMemoryUsage(): Unit = {
    logInfo(
      s"Memory use = ${Utils.bytesToString(blocksMemoryUsed)} (blocks) + " +
      s"${Utils.bytesToString(currentUnrollMemory)} (scratch space shared across " +
      s"$numTasksUnrolling tasks(s)) = ${Utils.bytesToString(memoryUsed)}. " +
      s"Storage limit = ${Utils.bytesToString(maxMemory)}."
    )
  }

  /**
   * Log a warning for failing to unroll a block.
   *
   * @param blockId ID of the block we are trying to unroll.
   * @param finalVectorSize Final size of the vector before unrolling failed.
   */
  private def logUnrollFailureMessage(blockId: BlockId, finalVectorSize: Long): Unit = {
    logWarning(
      s"Not enough space to cache $blockId in memory! " +
      s"(computed ${Utils.bytesToString(finalVectorSize)} so far)"
    )
    logMemoryUsage()
  }
}<|MERGE_RESOLUTION|>--- conflicted
+++ resolved
@@ -120,25 +120,6 @@
     PutResult(size, data)
   }
 
-<<<<<<< HEAD
-=======
-  override def putArray(
-      blockId: BlockId,
-      values: Array[Any],
-      level: StorageLevel,
-      returnValues: Boolean): PutResult = {
-    if (level.deserialized) {
-      val sizeEstimate = SizeEstimator.estimate(values.asInstanceOf[AnyRef])
-      tryToPut(blockId, () => values, sizeEstimate, deserialized = true)
-      PutResult(sizeEstimate, Left(values.iterator))
-    } else {
-      val bytes = blockManager.dataSerialize(blockId, values.iterator)
-      tryToPut(blockId, () => bytes, bytes.limit, deserialized = false)
-      PutResult(bytes.limit(), Right(bytes.duplicate()))
-    }
-  }
-
->>>>>>> 6df1e55a
   override def putIterator(
       blockId: BlockId,
       values: Iterator[Any],
