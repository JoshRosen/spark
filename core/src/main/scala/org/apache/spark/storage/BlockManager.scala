/*
 * Licensed to the Apache Software Foundation (ASF) under one or more
 * contributor license agreements.  See the NOTICE file distributed with
 * this work for additional information regarding copyright ownership.
 * The ASF licenses this file to You under the Apache License, Version 2.0
 * (the "License"); you may not use this file except in compliance with
 * the License.  You may obtain a copy of the License at
 *
 *    http://www.apache.org/licenses/LICENSE-2.0
 *
 * Unless required by applicable law or agreed to in writing, software
 * distributed under the License is distributed on an "AS IS" BASIS,
 * WITHOUT WARRANTIES OR CONDITIONS OF ANY KIND, either express or implied.
 * See the License for the specific language governing permissions and
 * limitations under the License.
 */

package org.apache.spark.storage

import java.io._
import java.nio.{ByteBuffer, MappedByteBuffer}

import scala.collection.mutable.{ArrayBuffer, HashMap}
import scala.concurrent.{Await, ExecutionContext, Future}
import scala.concurrent.duration._
import scala.util.Random
import scala.util.control.NonFatal

import sun.nio.ch.DirectBuffer

import org.apache.spark._
import org.apache.spark.executor.{DataReadMethod, ShuffleWriteMetrics}
import org.apache.spark.io.CompressionCodec
import org.apache.spark.memory.MemoryManager
import org.apache.spark.network._
import org.apache.spark.network.buffer.{ManagedBuffer, NioManagedBuffer}
import org.apache.spark.network.netty.SparkTransportConf
import org.apache.spark.network.shuffle.ExternalShuffleClient
import org.apache.spark.network.shuffle.protocol.ExecutorShuffleInfo
import org.apache.spark.rpc.RpcEnv
import org.apache.spark.serializer.{Serializer, SerializerInstance}
import org.apache.spark.shuffle.ShuffleManager
import org.apache.spark.util._

private[spark] sealed trait BlockValues
private[spark] case class ByteBufferValues(buffer: ByteBuffer) extends BlockValues
private[spark] case class IteratorValues(iterator: Iterator[Any]) extends BlockValues

/* Class for returning a fetched block and associated metrics. */
private[spark] class BlockResult(
    val data: Iterator[Any],
    val readMethod: DataReadMethod.Value,
    val bytes: Long)

/**
 * Manager running on every node (driver and executors) which provides interfaces for putting and
 * retrieving blocks both locally and remotely into various stores (memory, disk, and off-heap).
 *
 * Note that [[initialize()]] must be called before the BlockManager is usable.
 */
private[spark] class BlockManager(
    executorId: String,
    rpcEnv: RpcEnv,
    val master: BlockManagerMaster,
    defaultSerializer: Serializer,
    val conf: SparkConf,
    memoryManager: MemoryManager,
    mapOutputTracker: MapOutputTracker,
    shuffleManager: ShuffleManager,
    blockTransferService: BlockTransferService,
    securityManager: SecurityManager,
    numUsableCores: Int)
  extends BlockDataManager with Logging {

  val diskBlockManager = new DiskBlockManager(this, conf)

  private[storage] val blockInfoManager = new BlockInfoManager

  private val futureExecutionContext = ExecutionContext.fromExecutorService(
    ThreadUtils.newDaemonCachedThreadPool("block-manager-future", 128))

  // Actual storage of where blocks are kept
  private[spark] val memoryStore = new MemoryStore(this, memoryManager)
  private[spark] val diskStore = new DiskStore(this, diskBlockManager)
  memoryManager.setMemoryStore(memoryStore)

  // Note: depending on the memory manager, `maxStorageMemory` may actually vary over time.
  // However, since we use this only for reporting and logging, what we actually want here is
  // the absolute maximum value that `maxStorageMemory` can ever possibly reach. We may need
  // to revisit whether reporting this value as the "max" is intuitive to the user.
  private val maxMemory = memoryManager.maxStorageMemory

  private[spark]
  val externalShuffleServiceEnabled = conf.getBoolean("spark.shuffle.service.enabled", false)

  // Port used by the external shuffle service. In Yarn mode, this may be already be
  // set through the Hadoop configuration as the server is launched in the Yarn NM.
  private val externalShuffleServicePort = {
    val tmpPort = Utils.getSparkOrYarnConfig(conf, "spark.shuffle.service.port", "7337").toInt
    if (tmpPort == 0) {
      // for testing, we set "spark.shuffle.service.port" to 0 in the yarn config, so yarn finds
      // an open port.  But we still need to tell our spark apps the right port to use.  So
      // only if the yarn config has the port set to 0, we prefer the value in the spark config
      conf.get("spark.shuffle.service.port").toInt
    } else {
      tmpPort
    }
  }

  var blockManagerId: BlockManagerId = _

  // Address of the server that serves this executor's shuffle files. This is either an external
  // service, or just our own Executor's BlockManager.
  private[spark] var shuffleServerId: BlockManagerId = _

  // Client to read other executors' shuffle files. This is either an external service, or just the
  // standard BlockTransferService to directly connect to other Executors.
  private[spark] val shuffleClient = if (externalShuffleServiceEnabled) {
    val transConf = SparkTransportConf.fromSparkConf(conf, "shuffle", numUsableCores)
    new ExternalShuffleClient(transConf, securityManager, securityManager.isAuthenticationEnabled(),
      securityManager.isSaslEncryptionEnabled())
  } else {
    blockTransferService
  }

  // Whether to compress broadcast variables that are stored
  private val compressBroadcast = conf.getBoolean("spark.broadcast.compress", true)
  // Whether to compress shuffle output that are stored
  private val compressShuffle = conf.getBoolean("spark.shuffle.compress", true)
  // Whether to compress RDD partitions that are stored serialized
  private val compressRdds = conf.getBoolean("spark.rdd.compress", false)
  // Whether to compress shuffle output temporarily spilled to disk
  private val compressShuffleSpill = conf.getBoolean("spark.shuffle.spill.compress", true)

  private val slaveEndpoint = rpcEnv.setupEndpoint(
    "BlockManagerEndpoint" + BlockManager.ID_GENERATOR.next,
    new BlockManagerSlaveEndpoint(rpcEnv, this, mapOutputTracker))

  // Pending re-registration action being executed asynchronously or null if none is pending.
  // Accesses should synchronize on asyncReregisterLock.
  private var asyncReregisterTask: Future[Unit] = null
  private val asyncReregisterLock = new Object

  // Field related to peer block managers that are necessary for block replication
  @volatile private var cachedPeers: Seq[BlockManagerId] = _
  private val peerFetchLock = new Object
  private var lastPeerFetchTime = 0L

  /* The compression codec to use. Note that the "lazy" val is necessary because we want to delay
   * the initialization of the compression codec until it is first used. The reason is that a Spark
   * program could be using a user-defined codec in a third party jar, which is loaded in
   * Executor.updateDependencies. When the BlockManager is initialized, user level jars hasn't been
   * loaded yet. */
  private lazy val compressionCodec: CompressionCodec = CompressionCodec.createCodec(conf)

  /**
   * Initializes the BlockManager with the given appId. This is not performed in the constructor as
   * the appId may not be known at BlockManager instantiation time (in particular for the driver,
   * where it is only learned after registration with the TaskScheduler).
   *
   * This method initializes the BlockTransferService and ShuffleClient, registers with the
   * BlockManagerMaster, starts the BlockManagerWorker endpoint, and registers with a local shuffle
   * service if configured.
   */
  def initialize(appId: String): Unit = {
    blockTransferService.init(this)
    shuffleClient.init(appId)

    blockManagerId = BlockManagerId(
      executorId, blockTransferService.hostName, blockTransferService.port)

    shuffleServerId = if (externalShuffleServiceEnabled) {
      logInfo(s"external shuffle service port = $externalShuffleServicePort")
      BlockManagerId(executorId, blockTransferService.hostName, externalShuffleServicePort)
    } else {
      blockManagerId
    }

    master.registerBlockManager(blockManagerId, maxMemory, slaveEndpoint)

    // Register Executors' configuration with the local shuffle service, if one should exist.
    if (externalShuffleServiceEnabled && !blockManagerId.isDriver) {
      registerWithExternalShuffleServer()
    }
  }

  private def registerWithExternalShuffleServer() {
    logInfo("Registering executor with local external shuffle service.")
    val shuffleConfig = new ExecutorShuffleInfo(
      diskBlockManager.localDirs.map(_.toString),
      diskBlockManager.subDirsPerLocalDir,
      shuffleManager.shortName)

    val MAX_ATTEMPTS = 3
    val SLEEP_TIME_SECS = 5

    for (i <- 1 to MAX_ATTEMPTS) {
      try {
        // Synchronous and will throw an exception if we cannot connect.
        shuffleClient.asInstanceOf[ExternalShuffleClient].registerWithShuffleServer(
          shuffleServerId.host, shuffleServerId.port, shuffleServerId.executorId, shuffleConfig)
        return
      } catch {
        case e: Exception if i < MAX_ATTEMPTS =>
          logError(s"Failed to connect to external shuffle server, will retry ${MAX_ATTEMPTS - i}"
            + s" more times after waiting $SLEEP_TIME_SECS seconds...", e)
          Thread.sleep(SLEEP_TIME_SECS * 1000)
      }
    }
  }

  /**
   * Report all blocks to the BlockManager again. This may be necessary if we are dropped
   * by the BlockManager and come back or if we become capable of recovering blocks on disk after
   * an executor crash.
   *
   * This function deliberately fails silently if the master returns false (indicating that
   * the slave needs to re-register). The error condition will be detected again by the next
   * heart beat attempt or new block registration and another try to re-register all blocks
   * will be made then.
   */
  private def reportAllBlocks(): Unit = {
    logInfo(s"Reporting ${blockInfoManager.size} blocks to the master.")
    for ((blockId, info) <- blockInfoManager.entries) {
      val status = getCurrentBlockStatus(blockId, info)
      if (!tryToReportBlockStatus(blockId, info, status)) {
        logError(s"Failed to report $blockId to master; giving up.")
        return
      }
    }
  }

  /**
   * Re-register with the master and report all blocks to it. This will be called by the heart beat
   * thread if our heartbeat to the block manager indicates that we were not registered.
   *
   * Note that this method must be called without any BlockInfo locks held.
   */
  def reregister(): Unit = {
    // TODO: We might need to rate limit re-registering.
    logInfo("BlockManager re-registering with master")
    master.registerBlockManager(blockManagerId, maxMemory, slaveEndpoint)
    reportAllBlocks()
  }

  /**
   * Re-register with the master sometime soon.
   */
  private def asyncReregister(): Unit = {
    asyncReregisterLock.synchronized {
      if (asyncReregisterTask == null) {
        asyncReregisterTask = Future[Unit] {
          // This is a blocking action and should run in futureExecutionContext which is a cached
          // thread pool
          reregister()
          asyncReregisterLock.synchronized {
            asyncReregisterTask = null
          }
        }(futureExecutionContext)
      }
    }
  }

  /**
   * For testing. Wait for any pending asynchronous re-registration; otherwise, do nothing.
   */
  def waitForAsyncReregister(): Unit = {
    val task = asyncReregisterTask
    if (task != null) {
      Await.ready(task, Duration.Inf)
    }
  }

  /**
   * Interface to get local block data. Throws an exception if the block cannot be found or
   * cannot be read successfully.
   */
  override def getBlockData(blockId: BlockId): ManagedBuffer = {
    if (blockId.isShuffle) {
      shuffleManager.shuffleBlockResolver.getBlockData(blockId.asInstanceOf[ShuffleBlockId])
    } else {
      val blockBytesOpt = doGetLocal(blockId, asBlockResult = false)
        .asInstanceOf[Option[ByteBuffer]]
      if (blockBytesOpt.isDefined) {
        val buffer = blockBytesOpt.get
        new BlockManagerManagedBuffer(this, blockId, buffer)
      } else {
        throw new BlockNotFoundException(blockId.toString)
      }
    }
  }

  /**
   * Put the block locally, using the given storage level.
   */
  override def putBlockData(blockId: BlockId, data: ManagedBuffer, level: StorageLevel): Boolean = {
    putBytes(blockId, data.nioByteBuffer(), level)
  }

  /**
   * Get the BlockStatus for the block identified by the given ID, if it exists.
   * NOTE: This is mainly for testing, and it doesn't fetch information from external block store.
   */
  def getStatus(blockId: BlockId): Option[BlockStatus] = {
    blockInfoManager.get(blockId).map { info =>
      val memSize = if (memoryStore.contains(blockId)) memoryStore.getSize(blockId) else 0L
      val diskSize = if (diskStore.contains(blockId)) diskStore.getSize(blockId) else 0L
      BlockStatus(info.level, memSize = memSize, diskSize = diskSize)
    }
  }

  /**
   * Get the ids of existing blocks that match the given filter. Note that this will
   * query the blocks stored in the disk block manager (that the block manager
   * may not know of).
   */
  def getMatchingBlockIds(filter: BlockId => Boolean): Seq[BlockId] = {
    // The `toArray` is necessary here in order to force the list to be materialized so that we
    // don't try to serialize a lazy iterator when responding to client requests.
    (blockInfoManager.entries.map(_._1) ++ diskBlockManager.getAllBlocks())
      .filter(filter)
      .toArray
      .toSeq
  }

  /**
   * Tell the master about the current storage status of a block. This will send a block update
   * message reflecting the current status, *not* the desired storage level in its block info.
   * For example, a block with MEMORY_AND_DISK set might have fallen out to be only on disk.
   *
   * droppedMemorySize exists to account for when the block is dropped from memory to disk (so
   * it is still valid). This ensures that update in master will compensate for the increase in
   * memory on slave.
   */
  private def reportBlockStatus(
      blockId: BlockId,
      info: BlockInfo,
      status: BlockStatus,
      droppedMemorySize: Long = 0L): Unit = {
    val needReregister = !tryToReportBlockStatus(blockId, info, status, droppedMemorySize)
    if (needReregister) {
      logInfo(s"Got told to re-register updating block $blockId")
      // Re-registering will report our new block for free.
      asyncReregister()
    }
    logDebug(s"Told master about block $blockId")
  }

  /**
   * Actually send a UpdateBlockInfo message. Returns the master's response,
   * which will be true if the block was successfully recorded and false if
   * the slave needs to re-register.
   */
  private def tryToReportBlockStatus(
      blockId: BlockId,
      info: BlockInfo,
      status: BlockStatus,
      droppedMemorySize: Long = 0L): Boolean = {
    if (info.tellMaster) {
      val storageLevel = status.storageLevel
      val inMemSize = Math.max(status.memSize, droppedMemorySize)
      val onDiskSize = status.diskSize
      master.updateBlockInfo(blockManagerId, blockId, storageLevel, inMemSize, onDiskSize)
    } else {
      true
    }
  }

  /**
   * Return the updated storage status of the block with the given ID. More specifically, if
   * the block is dropped from memory and possibly added to disk, return the new storage level
   * and the updated in-memory and on-disk sizes.
   */
  private def getCurrentBlockStatus(blockId: BlockId, info: BlockInfo): BlockStatus = {
    info.synchronized {
      info.level match {
        case null =>
          BlockStatus(StorageLevel.NONE, memSize = 0L, diskSize = 0L)
        case level =>
          val inMem = level.useMemory && memoryStore.contains(blockId)
          val onDisk = level.useDisk && diskStore.contains(blockId)
          val deserialized = if (inMem) level.deserialized else false
          val replication = if (inMem  || onDisk) level.replication else 1
          val storageLevel =
            StorageLevel(onDisk, inMem, deserialized, replication)
          val memSize = if (inMem) memoryStore.getSize(blockId) else 0L
          val diskSize = if (onDisk) diskStore.getSize(blockId) else 0L
          BlockStatus(storageLevel, memSize, diskSize)
      }
    }
  }

  /**
   * Get locations of an array of blocks.
   */
  private def getLocationBlockIds(blockIds: Array[BlockId]): Array[Seq[BlockManagerId]] = {
    val startTimeMs = System.currentTimeMillis
    val locations = master.getLocations(blockIds).toArray
    logDebug("Got multiple block location in %s".format(Utils.getUsedTimeMs(startTimeMs)))
    locations
  }

  /**
   * Get block from local block manager.
   */
  def getLocal(blockId: BlockId): Option[BlockResult] = {
    logDebug(s"Getting local block $blockId")
    doGetLocal(blockId, asBlockResult = true).asInstanceOf[Option[BlockResult]]
  }

  /**
   * Get block from the local block manager as serialized bytes.
   */
  def getLocalBytes(blockId: BlockId): Option[ByteBuffer] = {
    logDebug(s"Getting local block $blockId as bytes")
    // As an optimization for map output fetches, if the block is for a shuffle, return it
    // without acquiring a lock; the disk store never deletes (recent) items so this should work
    if (blockId.isShuffle) {
      val shuffleBlockResolver = shuffleManager.shuffleBlockResolver
      // TODO: This should gracefully handle case where local block is not available. Currently
      // downstream code will throw an exception.
      Option(
        shuffleBlockResolver.getBlockData(blockId.asInstanceOf[ShuffleBlockId]).nioByteBuffer())
    } else {
      doGetLocal(blockId, asBlockResult = false).asInstanceOf[Option[ByteBuffer]]
    }
  }

  private def doGetLocal(blockId: BlockId, asBlockResult: Boolean): Option[Any] = {
    blockInfoManager.lockForReading(blockId) match {
      case None =>
        logDebug(s"Block $blockId was not found")
        None
      case Some(info) =>
        val level = info.level
        logDebug(s"Level for block $blockId is $level")

        // Look for the block in memory
        if (level.useMemory) {
          logDebug(s"Getting block $blockId from memory")
          val result = if (asBlockResult) {
            memoryStore.getValues(blockId).map { iter =>
              val ci = CompletionIterator[Any, Iterator[Any]](iter, releaseLock(blockId))
              new BlockResult(ci, DataReadMethod.Memory, info.size)
            }
          } else {
            memoryStore.getBytes(blockId)
          }
          result match {
            case Some(values) =>
              return result
            case None =>
              logDebug(s"Block $blockId not found in memory")
          }
        }

        // Look for block on disk, potentially storing it back in memory if required
        if (level.useDisk) {
          logDebug(s"Getting block $blockId from disk")
          val bytes: ByteBuffer = diskStore.getBytes(blockId) match {
            case Some(b) => b
            case None =>
              releaseLock(blockId)
              throw new BlockException(
                blockId, s"Block $blockId not found on disk, though it should be")
          }
          assert(0 == bytes.position())

          if (!level.useMemory) {
            // If the block shouldn't be stored in memory, we can just return it
            if (asBlockResult) {
              val iter = CompletionIterator[Any, Iterator[Any]](
                dataDeserialize(blockId, bytes), releaseLock(blockId))
              return Some(new BlockResult(iter, DataReadMethod.Disk, info.size))
            } else {
              return Some(bytes)
            }
          } else {
            // Otherwise, we also have to store something in the memory store
            if (!level.deserialized || !asBlockResult) {
              /* We'll store the bytes in memory if the block's storage level includes
               * "memory serialized", or if it should be cached as objects in memory
               * but we only requested its serialized bytes. */
              memoryStore.putBytes(blockId, bytes.limit, () => {
                // https://issues.apache.org/jira/browse/SPARK-6076
                // If the file size is bigger than the free memory, OOM will happen. So if we cannot
                // put it into MemoryStore, copyForMemory should not be created. That's why this
                // action is put into a `() => ByteBuffer` and created lazily.
                val copyForMemory = ByteBuffer.allocate(bytes.limit)
                copyForMemory.put(bytes)
              })
              bytes.rewind()
            }
            if (!asBlockResult) {
              return Some(bytes)
            } else {
              val values = dataDeserialize(blockId, bytes)
              if (level.deserialized) {
                // Cache the values before returning them
                val putResult = memoryStore.putIterator(
                  blockId, values, level, returnValues = true, allowPersistToDisk = false)
                // The put may or may not have succeeded, depending on whether there was enough
                // space to unroll the block. Either way, the put here should return an iterator.
                putResult.data match {
                  case Left(it) =>
                    val ci = CompletionIterator[Any, Iterator[Any]](it, releaseLock(blockId))
                    return Some(new BlockResult(ci, DataReadMethod.Disk, info.size))
                  case _ =>
                    // This only happens if we dropped the values back to disk (which is never)
                    throw new SparkException("Memory store did not return an iterator!")
                }
              } else {
                val ci = CompletionIterator[Any, Iterator[Any]](values, releaseLock(blockId))
                return Some(new BlockResult(ci, DataReadMethod.Disk, info.size))
              }
            }
          }
        } else {
          // This branch represents a case where the BlockInfoManager contained an entry for
          // the block but the block could not be found in any of the block stores. This case
          // should never occur, but for completeness's sake we address it here.
          logError(
            s"Block $blockId is supposedly stored locally but was not found in any block store")
          releaseLock(blockId)
          None
        }
    }
  }

  /**
   * Get block from remote block managers.
   *
   * This does not acquire a lock on this block in this JVM.
   */
  def getRemote(blockId: BlockId): Option[BlockResult] = {
    logDebug(s"Getting remote block $blockId")
    doGetRemote(blockId, asBlockResult = true).asInstanceOf[Option[BlockResult]]
  }

  /**
   * Get block from remote block managers as serialized bytes.
   */
  def getRemoteBytes(blockId: BlockId): Option[ByteBuffer] = {
    logDebug(s"Getting remote block $blockId as bytes")
    doGetRemote(blockId, asBlockResult = false).asInstanceOf[Option[ByteBuffer]]
  }

  /**
   * Return a list of locations for the given block, prioritizing the local machine since
   * multiple block managers can share the same host.
   */
  private def getLocations(blockId: BlockId): Seq[BlockManagerId] = {
    val locs = Random.shuffle(master.getLocations(blockId))
    val (preferredLocs, otherLocs) = locs.partition { loc => blockManagerId.host == loc.host }
    preferredLocs ++ otherLocs
  }

  private def doGetRemote(blockId: BlockId, asBlockResult: Boolean): Option[Any] = {
    require(blockId != null, "BlockId is null")
    val locations = getLocations(blockId)
    var numFetchFailures = 0
    for (loc <- locations) {
      logDebug(s"Getting remote block $blockId from $loc")
      val data = try {
        blockTransferService.fetchBlockSync(
          loc.host, loc.port, loc.executorId, blockId.toString).nioByteBuffer()
      } catch {
        case NonFatal(e) =>
          numFetchFailures += 1
          if (numFetchFailures == locations.size) {
            // An exception is thrown while fetching this block from all locations
            throw new BlockFetchException(s"Failed to fetch block from" +
              s" ${locations.size} locations. Most recent failure cause:", e)
          } else {
            // This location failed, so we retry fetch from a different one by returning null here
            logWarning(s"Failed to fetch remote block $blockId " +
              s"from $loc (failed attempt $numFetchFailures)", e)
            null
          }
      }

      if (data != null) {
        if (asBlockResult) {
          return Some(new BlockResult(
            dataDeserialize(blockId, data),
            DataReadMethod.Network,
            data.limit()))
        } else {
          return Some(data)
        }
      }
      logDebug(s"The value of block $blockId is null")
    }
    logDebug(s"Block $blockId not found")
    None
  }

  /**
   * Get a block from the block manager (either local or remote).
   *
   * This acquires a read lock on the block if the block was stored locally and does not acquire
   * any locks if the block was fetched from a remote block manager. The read lock will
   * automatically be freed once the result's `data` iterator is fully consumed.
   */
  def get(blockId: BlockId): Option[BlockResult] = {
    val local = getLocal(blockId)
    if (local.isDefined) {
      logInfo(s"Found block $blockId locally")
      return local
    }
    val remote = getRemote(blockId)
    if (remote.isDefined) {
      logInfo(s"Found block $blockId remotely")
      return remote
    }
    None
  }

  /**
   * Downgrades an exclusive write lock to a shared read lock.
   */
  def downgradeLock(blockId: BlockId): Unit = {
    blockInfoManager.downgradeLock(blockId)
  }

  /**
   * Release a lock on the given block.
   */
  def releaseLock(blockId: BlockId): Unit = {
    blockInfoManager.unlock(blockId)
  }

  /**
   * Registers a task with the BlockManager in order to initialize per-task bookkeeping structures.
   */
  def registerTask(taskAttemptId: Long): Unit = {
    blockInfoManager.registerTask(taskAttemptId)
  }

  /**
   * Release all locks for the given task.
   *
   * @return the blocks whose locks were released.
   */
  def releaseAllLocksForTask(taskAttemptId: Long): Seq[BlockId] = {
    blockInfoManager.releaseAllLocksForTask(taskAttemptId)
  }

  /**
   * @return true if the block was stored or false if the block was already stored or an
   *         error occurred.
   */
  def putIterator(
      blockId: BlockId,
      values: Iterator[Any],
      level: StorageLevel,
      tellMaster: Boolean = true,
      effectiveStorageLevel: Option[StorageLevel] = None): Boolean = {
    require(values != null, "Values is null")
    doPut(blockId, IteratorValues(values), level, tellMaster)
  }

  /**
   * A short circuited method to get a block writer that can write data directly to disk.
   * The Block will be appended to the File specified by filename. Callers should handle error
   * cases.
   */
  def getDiskWriter(
      blockId: BlockId,
      file: File,
      serializerInstance: SerializerInstance,
      bufferSize: Int,
      writeMetrics: ShuffleWriteMetrics): DiskBlockObjectWriter = {
    val compressStream: OutputStream => OutputStream = wrapForCompression(blockId, _)
    val syncWrites = conf.getBoolean("spark.shuffle.sync", false)
    new DiskBlockObjectWriter(file, serializerInstance, bufferSize, compressStream,
      syncWrites, writeMetrics, blockId)
  }

  /**
   * Put a new block of serialized bytes to the block manager.
   *
   * @return true if the block was stored or false if the block was already stored or an
   *         error occurred.
   */
  def putBytes(
      blockId: BlockId,
      bytes: ByteBuffer,
      level: StorageLevel,
      tellMaster: Boolean = true,
      effectiveStorageLevel: Option[StorageLevel] = None): Boolean = {
    require(bytes != null, "Bytes is null")
    doPut(blockId, ByteBufferValues(bytes), level, tellMaster, effectiveStorageLevel)
  }

  /**
   * Put the given block according to the given level in one of the block stores, replicating
   * the values if necessary.
   *
   * The effective storage level refers to the level according to which the block will actually be
   * handled. This allows the caller to specify an alternate behavior of doPut while preserving
   * the original level specified by the user.
   *
   * @return true if the block was stored or false if the block was already stored or an
   *         error occurred.
   */
  private def doPut(
      blockId: BlockId,
      data: BlockValues,
      level: StorageLevel,
      tellMaster: Boolean = true,
      effectiveStorageLevel: Option[StorageLevel] = None): Boolean = {

    require(blockId != null, "BlockId is null")
    require(level != null && level.isValid, "StorageLevel is null or invalid")
    effectiveStorageLevel.foreach { level =>
      require(level != null && level.isValid, "Effective StorageLevel is null or invalid")
    }

    /* Remember the block's storage level so that we can correctly drop it to disk if it needs
     * to be dropped right after it got put into memory. Note, however, that other threads will
     * not be able to get() this block until we call markReady on its BlockInfo. */
    val putBlockInfo = {
      val newInfo = new BlockInfo(level, tellMaster)
      if (blockInfoManager.lockNewBlockForWriting(blockId, newInfo)) {
        newInfo
      } else {
        logWarning(s"Block $blockId already exists on this machine; not re-adding it")
        return false
      }
    }

    val startTimeMs = System.currentTimeMillis

    /* If we're storing values and we need to replicate the data, we'll want access to the values,
     * but because our put will read the whole iterator, there will be no values left. For the
     * case where the put serializes data, we'll remember the bytes, above; but for the case where
     * it doesn't, such as deserialized storage, let's rely on the put returning an Iterator. */
    var valuesAfterPut: Iterator[Any] = null

    // Ditto for the bytes after the put
    var bytesAfterPut: ByteBuffer = null

    // Size of the block in bytes
    var size = 0L

    // The level we actually use to put the block
    val putLevel = effectiveStorageLevel.getOrElse(level)

    // If we're storing bytes, then initiate the replication before storing them locally.
    // This is faster as data is already serialized and ready to send.
    val replicationFuture = data match {
      case b: ByteBufferValues if putLevel.replication > 1 =>
        // Duplicate doesn't copy the bytes, but just creates a wrapper
        val bufferView = b.buffer.duplicate()
        Future {
          // This is a blocking action and should run in futureExecutionContext which is a cached
          // thread pool
          replicate(blockId, bufferView, putLevel)
        }(futureExecutionContext)
      case _ => null
    }

    var blockWasSuccessfullyStored = false

    putBlockInfo.synchronized {
      logTrace("Put for block %s took %s to get into synchronized block"
        .format(blockId, Utils.getUsedTimeMs(startTimeMs)))

      try {
        // returnValues - Whether to return the values put
        // blockStore - The type of storage to put these values into
        val (returnValues, blockStore: BlockStore) = {
          if (putLevel.useMemory) {
            // Put it in memory first, even if it also has useDisk set to true;
            // We will drop it to disk later if the memory store can't hold it.
            (true, memoryStore)
          } else if (putLevel.useDisk) {
            // Don't get back the bytes from put unless we replicate them
            (putLevel.replication > 1, diskStore)
          } else {
            assert(putLevel == StorageLevel.NONE)
            throw new BlockException(
              blockId, s"Attempted to put block $blockId without specifying storage level!")
          }
        }

        // Actually put the values
        val result = data match {
          case IteratorValues(iterator) =>
            blockStore.putIterator(blockId, iterator, putLevel, returnValues)
          case ByteBufferValues(bytes) =>
            bytes.rewind()
            blockStore.putBytes(blockId, bytes, putLevel)
        }
        size = result.size
        result.data match {
          case Left (newIterator) if putLevel.useMemory => valuesAfterPut = newIterator
          case Right (newBytes) => bytesAfterPut = newBytes
          case _ =>
        }

        val putBlockStatus = getCurrentBlockStatus(blockId, putBlockInfo)
        blockWasSuccessfullyStored = putBlockStatus.storageLevel.isValid
        if (blockWasSuccessfullyStored) {
          // Now that the block is in either the memory, externalBlockStore, or disk store,
          // let other threads read it, and tell the master about it.
          putBlockInfo.size = size
          if (tellMaster) {
            reportBlockStatus(blockId, putBlockInfo, putBlockStatus)
          }
          Option(TaskContext.get()).foreach { c =>
            c.taskMetrics().incUpdatedBlockStatuses(Seq((blockId, putBlockStatus)))
          }
        }
      } finally {
        if (blockWasSuccessfullyStored) {
          blockInfoManager.downgradeLock(blockId)
        } else {
          blockInfoManager.removeBlock(blockId)
          logWarning(s"Putting block $blockId failed")
        }
      }
    }
    logDebug("Put block %s locally took %s".format(blockId, Utils.getUsedTimeMs(startTimeMs)))

    // Either we're storing bytes and we asynchronously started replication, or we're storing
    // values and need to serialize and replicate them now:
    if (putLevel.replication > 1) {
      data match {
        case ByteBufferValues(bytes) =>
          if (replicationFuture != null) {
            Await.ready(replicationFuture, Duration.Inf)
          }
        case _ =>
          val remoteStartTime = System.currentTimeMillis
          // Serialize the block if not already done
          if (bytesAfterPut == null) {
            if (valuesAfterPut == null) {
              throw new SparkException(
                "Underlying put returned neither an Iterator nor bytes! This shouldn't happen.")
            }
            bytesAfterPut = dataSerialize(blockId, valuesAfterPut)
          }
          replicate(blockId, bytesAfterPut, putLevel)
          logDebug("Put block %s remotely took %s"
            .format(blockId, Utils.getUsedTimeMs(remoteStartTime)))
      }
    }

    BlockManager.dispose(bytesAfterPut)

    if (putLevel.replication > 1) {
      logDebug("Putting block %s with replication took %s"
        .format(blockId, Utils.getUsedTimeMs(startTimeMs)))
    } else {
      logDebug("Putting block %s without replication took %s"
        .format(blockId, Utils.getUsedTimeMs(startTimeMs)))
    }

    blockWasSuccessfullyStored
  }

  /**
   * Get peer block managers in the system.
   */
  private def getPeers(forceFetch: Boolean): Seq[BlockManagerId] = {
    peerFetchLock.synchronized {
      val cachedPeersTtl = conf.getInt("spark.storage.cachedPeersTtl", 60 * 1000) // milliseconds
      val timeout = System.currentTimeMillis - lastPeerFetchTime > cachedPeersTtl
      if (cachedPeers == null || forceFetch || timeout) {
        cachedPeers = master.getPeers(blockManagerId).sortBy(_.hashCode)
        lastPeerFetchTime = System.currentTimeMillis
        logDebug("Fetched peers from master: " + cachedPeers.mkString("[", ",", "]"))
      }
      cachedPeers
    }
  }

  /**
   * Replicate block to another node. Not that this is a blocking call that returns after
   * the block has been replicated.
   */
  private def replicate(blockId: BlockId, data: ByteBuffer, level: StorageLevel): Unit = {
    val maxReplicationFailures = conf.getInt("spark.storage.maxReplicationFailures", 1)
    val numPeersToReplicateTo = level.replication - 1
    val peersForReplication = new ArrayBuffer[BlockManagerId]
    val peersReplicatedTo = new ArrayBuffer[BlockManagerId]
    val peersFailedToReplicateTo = new ArrayBuffer[BlockManagerId]
    val tLevel = StorageLevel(level.useDisk, level.useMemory, level.deserialized, 1)
    val startTime = System.currentTimeMillis
    val random = new Random(blockId.hashCode)

    var replicationFailed = false
    var failures = 0
    var done = false

    // Get cached list of peers
    peersForReplication ++= getPeers(forceFetch = false)

    // Get a random peer. Note that this selection of a peer is deterministic on the block id.
    // So assuming the list of peers does not change and no replication failures,
    // if there are multiple attempts in the same node to replicate the same block,
    // the same set of peers will be selected.
    def getRandomPeer(): Option[BlockManagerId] = {
      // If replication had failed, then force update the cached list of peers and remove the peers
      // that have been already used
      if (replicationFailed) {
        peersForReplication.clear()
        peersForReplication ++= getPeers(forceFetch = true)
        peersForReplication --= peersReplicatedTo
        peersForReplication --= peersFailedToReplicateTo
      }
      if (!peersForReplication.isEmpty) {
        Some(peersForReplication(random.nextInt(peersForReplication.size)))
      } else {
        None
      }
    }

    // One by one choose a random peer and try uploading the block to it
    // If replication fails (e.g., target peer is down), force the list of cached peers
    // to be re-fetched from driver and then pick another random peer for replication. Also
    // temporarily black list the peer for which replication failed.
    //
    // This selection of a peer and replication is continued in a loop until one of the
    // following 3 conditions is fulfilled:
    // (i) specified number of peers have been replicated to
    // (ii) too many failures in replicating to peers
    // (iii) no peer left to replicate to
    //
    while (!done) {
      getRandomPeer() match {
        case Some(peer) =>
          try {
            val onePeerStartTime = System.currentTimeMillis
            data.rewind()
            logTrace(s"Trying to replicate $blockId of ${data.limit()} bytes to $peer")
            blockTransferService.uploadBlockSync(
              peer.host, peer.port, peer.executorId, blockId, new NioManagedBuffer(data), tLevel)
            logTrace(s"Replicated $blockId of ${data.limit()} bytes to $peer in %s ms"
              .format(System.currentTimeMillis - onePeerStartTime))
            peersReplicatedTo += peer
            peersForReplication -= peer
            replicationFailed = false
            if (peersReplicatedTo.size == numPeersToReplicateTo) {
              done = true  // specified number of peers have been replicated to
            }
          } catch {
            case e: Exception =>
              logWarning(s"Failed to replicate $blockId to $peer, failure #$failures", e)
              failures += 1
              replicationFailed = true
              peersFailedToReplicateTo += peer
              if (failures > maxReplicationFailures) { // too many failures in replcating to peers
                done = true
              }
          }
        case None => // no peer left to replicate to
          done = true
      }
    }
    val timeTakeMs = (System.currentTimeMillis - startTime)
    logDebug(s"Replicating $blockId of ${data.limit()} bytes to " +
      s"${peersReplicatedTo.size} peer(s) took $timeTakeMs ms")
    if (peersReplicatedTo.size < numPeersToReplicateTo) {
      logWarning(s"Block $blockId replicated to only " +
        s"${peersReplicatedTo.size} peer(s) instead of $numPeersToReplicateTo peers")
    }
  }

  /**
   * Read a block consisting of a single object.
   */
  def getSingle(blockId: BlockId): Option[Any] = {
    get(blockId).map(_.data.next())
  }

  /**
   * Write a block consisting of a single object.
   *
   * @return true if the block was stored or false if the block was already stored or an
   *         error occurred.
   */
  def putSingle(
      blockId: BlockId,
      value: Any,
      level: StorageLevel,
      tellMaster: Boolean = true): Boolean = {
    putIterator(blockId, Iterator(value), level, tellMaster)
  }

  /**
   * Drop a block from memory, possibly putting it on disk if applicable. Called when the memory
   * store reaches its limit and needs to free up space.
   *
   * If `data` is not put on disk, it won't be created.
   *
   * The caller of this method must hold a write lock on the block before calling this method.
   * This method does not release the write lock.
   *
   * @return the block's new effective StorageLevel.
   */
  def dropFromMemory(
      blockId: BlockId,
      data: () => Either[Array[Any], ByteBuffer]): StorageLevel = {
    logInfo(s"Dropping block $blockId from memory")
<<<<<<< HEAD
    val info = blockInfo.get(blockId)

    // If the block has not already been dropped
    if (info != null) {
      info.synchronized {
        // required ? As of now, this will be invoked only for blocks which are ready
        // But in case this changes in future, adding for consistency sake.
        if (!info.waitForReady()) {
          // If we get here, the block write failed.
          logWarning(s"Block $blockId was marked as failure. Nothing to drop")
          return
        } else if (blockInfo.asScala.get(blockId).isEmpty) {
          logWarning(s"Block $blockId was already dropped.")
          return
        }
        var blockIsUpdated = false
        val level = info.level

        // Drop to disk, if storage level requires
        if (level.useDisk && !diskStore.contains(blockId)) {
          logInfo(s"Writing block $blockId to disk")
          data() match {
            case Left(elements) =>
              diskStore.putIterator(blockId, elements.toIterator, level, returnValues = false)
            case Right(bytes) =>
              diskStore.putBytes(blockId, bytes, level)
          }
          blockIsUpdated = true
        }
=======
    val info = blockInfoManager.assertBlockIsLockedForWriting(blockId)
    var blockIsUpdated = false
    val level = info.level

    // Drop to disk, if storage level requires
    if (level.useDisk && !diskStore.contains(blockId)) {
      logInfo(s"Writing block $blockId to disk")
      data() match {
        case Left(elements) =>
          diskStore.putArray(blockId, elements, level, returnValues = false)
        case Right(bytes) =>
          diskStore.putBytes(blockId, bytes, level)
      }
      blockIsUpdated = true
    }
>>>>>>> 6df1e55a

    // Actually drop from memory store
    val droppedMemorySize =
      if (memoryStore.contains(blockId)) memoryStore.getSize(blockId) else 0L
    val blockIsRemoved = memoryStore.remove(blockId)
    if (blockIsRemoved) {
      blockIsUpdated = true
    } else {
      logWarning(s"Block $blockId could not be dropped from memory as it does not exist")
    }

    val status = getCurrentBlockStatus(blockId, info)
    if (info.tellMaster) {
      reportBlockStatus(blockId, info, status, droppedMemorySize)
    }
    if (blockIsUpdated) {
      Option(TaskContext.get()).foreach { c =>
        c.taskMetrics().incUpdatedBlockStatuses(Seq((blockId, status)))
      }
    }
    status.storageLevel
  }

  /**
   * Remove all blocks belonging to the given RDD.
   *
   * @return The number of blocks removed.
   */
  def removeRdd(rddId: Int): Int = {
    // TODO: Avoid a linear scan by creating another mapping of RDD.id to blocks.
    logInfo(s"Removing RDD $rddId")
    val blocksToRemove = blockInfoManager.entries.flatMap(_._1.asRDDId).filter(_.rddId == rddId)
    blocksToRemove.foreach { blockId => removeBlock(blockId, tellMaster = false) }
    blocksToRemove.size
  }

  /**
   * Remove all blocks belonging to the given broadcast.
   */
  def removeBroadcast(broadcastId: Long, tellMaster: Boolean): Int = {
    logDebug(s"Removing broadcast $broadcastId")
    val blocksToRemove = blockInfoManager.entries.map(_._1).collect {
      case bid @ BroadcastBlockId(`broadcastId`, _) => bid
    }
    blocksToRemove.foreach { blockId => removeBlock(blockId, tellMaster) }
    blocksToRemove.size
  }

  /**
   * Remove a block from both memory and disk.
   */
  def removeBlock(blockId: BlockId, tellMaster: Boolean = true): Unit = {
    logDebug(s"Removing block $blockId")
    blockInfoManager.lockForWriting(blockId) match {
      case None =>
        // The block has already been removed; do nothing.
        logWarning(s"Asked to remove block $blockId, which does not exist")
      case Some(info) =>
        // Removals are idempotent in disk store and memory store. At worst, we get a warning.
        val removedFromMemory = memoryStore.remove(blockId)
        val removedFromDisk = diskStore.remove(blockId)
        if (!removedFromMemory && !removedFromDisk) {
          logWarning(s"Block $blockId could not be removed as it was not found in either " +
            "the disk, memory, or external block store")
        }
        blockInfoManager.removeBlock(blockId)
        if (tellMaster && info.tellMaster) {
          val status = getCurrentBlockStatus(blockId, info)
          reportBlockStatus(blockId, info, status)
        }
    }
  }

  private def shouldCompress(blockId: BlockId): Boolean = {
    blockId match {
      case _: ShuffleBlockId => compressShuffle
      case _: BroadcastBlockId => compressBroadcast
      case _: RDDBlockId => compressRdds
      case _: TempLocalBlockId => compressShuffleSpill
      case _: TempShuffleBlockId => compressShuffle
      case _ => false
    }
  }

  /**
   * Wrap an output stream for compression if block compression is enabled for its block type
   */
  def wrapForCompression(blockId: BlockId, s: OutputStream): OutputStream = {
    if (shouldCompress(blockId)) compressionCodec.compressedOutputStream(s) else s
  }

  /**
   * Wrap an input stream for compression if block compression is enabled for its block type
   */
  def wrapForCompression(blockId: BlockId, s: InputStream): InputStream = {
    if (shouldCompress(blockId)) compressionCodec.compressedInputStream(s) else s
  }

  /** Serializes into a stream. */
  def dataSerializeStream(
      blockId: BlockId,
      outputStream: OutputStream,
      values: Iterator[Any]): Unit = {
    val byteStream = new BufferedOutputStream(outputStream)
    val ser = defaultSerializer.newInstance()
    ser.serializeStream(wrapForCompression(blockId, byteStream)).writeAll(values).close()
  }

  /** Serializes into a byte buffer. */
  def dataSerialize(blockId: BlockId, values: Iterator[Any]): ByteBuffer = {
    val byteStream = new ByteBufferOutputStream(4096)
    dataSerializeStream(blockId, byteStream, values)
    byteStream.toByteBuffer
  }

  /**
   * Deserializes a ByteBuffer into an iterator of values and disposes of it when the end of
   * the iterator is reached.
   */
  def dataDeserialize(blockId: BlockId, bytes: ByteBuffer): Iterator[Any] = {
    bytes.rewind()
    dataDeserializeStream(blockId, new ByteBufferInputStream(bytes, true))
  }

  /**
   * Deserializes a InputStream into an iterator of values and disposes of it when the end of
   * the iterator is reached.
   */
  def dataDeserializeStream(blockId: BlockId, inputStream: InputStream): Iterator[Any] = {
    val stream = new BufferedInputStream(inputStream)
    defaultSerializer
      .newInstance()
      .deserializeStream(wrapForCompression(blockId, stream))
      .asIterator
  }

  def stop(): Unit = {
    blockTransferService.close()
    if (shuffleClient ne blockTransferService) {
      // Closing should be idempotent, but maybe not for the NioBlockTransferService.
      shuffleClient.close()
    }
    diskBlockManager.stop()
    rpcEnv.stop(slaveEndpoint)
    blockInfoManager.clear()
    memoryStore.clear()
    diskStore.clear()
    futureExecutionContext.shutdownNow()
    logInfo("BlockManager stopped")
  }
}


private[spark] object BlockManager extends Logging {
  private val ID_GENERATOR = new IdGenerator

  /**
   * Attempt to clean up a ByteBuffer if it is memory-mapped. This uses an *unsafe* Sun API that
   * might cause errors if one attempts to read from the unmapped buffer, but it's better than
   * waiting for the GC to find it because that could lead to huge numbers of open files. There's
   * unfortunately no standard API to do this.
   */
  def dispose(buffer: ByteBuffer): Unit = {
    if (buffer != null && buffer.isInstanceOf[MappedByteBuffer]) {
      logTrace(s"Unmapping $buffer")
      if (buffer.asInstanceOf[DirectBuffer].cleaner() != null) {
        buffer.asInstanceOf[DirectBuffer].cleaner().clean()
      }
    }
  }

  def blockIdsToHosts(
      blockIds: Array[BlockId],
      env: SparkEnv,
      blockManagerMaster: BlockManagerMaster = null): Map[BlockId, Seq[String]] = {

    // blockManagerMaster != null is used in tests
    assert(env != null || blockManagerMaster != null)
    val blockLocations: Seq[Seq[BlockManagerId]] = if (blockManagerMaster == null) {
      env.blockManager.getLocationBlockIds(blockIds)
    } else {
      blockManagerMaster.getLocations(blockIds)
    }

    val blockManagers = new HashMap[BlockId, Seq[String]]
    for (i <- 0 until blockIds.length) {
      blockManagers(blockIds(i)) = blockLocations(i).map(_.host)
    }
    blockManagers.toMap
  }
}<|MERGE_RESOLUTION|>--- conflicted
+++ resolved
@@ -1005,37 +1005,6 @@
       blockId: BlockId,
       data: () => Either[Array[Any], ByteBuffer]): StorageLevel = {
     logInfo(s"Dropping block $blockId from memory")
-<<<<<<< HEAD
-    val info = blockInfo.get(blockId)
-
-    // If the block has not already been dropped
-    if (info != null) {
-      info.synchronized {
-        // required ? As of now, this will be invoked only for blocks which are ready
-        // But in case this changes in future, adding for consistency sake.
-        if (!info.waitForReady()) {
-          // If we get here, the block write failed.
-          logWarning(s"Block $blockId was marked as failure. Nothing to drop")
-          return
-        } else if (blockInfo.asScala.get(blockId).isEmpty) {
-          logWarning(s"Block $blockId was already dropped.")
-          return
-        }
-        var blockIsUpdated = false
-        val level = info.level
-
-        // Drop to disk, if storage level requires
-        if (level.useDisk && !diskStore.contains(blockId)) {
-          logInfo(s"Writing block $blockId to disk")
-          data() match {
-            case Left(elements) =>
-              diskStore.putIterator(blockId, elements.toIterator, level, returnValues = false)
-            case Right(bytes) =>
-              diskStore.putBytes(blockId, bytes, level)
-          }
-          blockIsUpdated = true
-        }
-=======
     val info = blockInfoManager.assertBlockIsLockedForWriting(blockId)
     var blockIsUpdated = false
     val level = info.level
@@ -1045,13 +1014,12 @@
       logInfo(s"Writing block $blockId to disk")
       data() match {
         case Left(elements) =>
-          diskStore.putArray(blockId, elements, level, returnValues = false)
+          diskStore.putIterator(blockId, elements.toIterator, level, returnValues = false)
         case Right(bytes) =>
           diskStore.putBytes(blockId, bytes, level)
       }
       blockIsUpdated = true
     }
->>>>>>> 6df1e55a
 
     // Actually drop from memory store
     val droppedMemorySize =
