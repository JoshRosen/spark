/*
 * Licensed to the Apache Software Foundation (ASF) under one or more
 * contributor license agreements.  See the NOTICE file distributed with
 * this work for additional information regarding copyright ownership.
 * The ASF licenses this file to You under the Apache License, Version 2.0
 * (the "License"); you may not use this file except in compliance with
 * the License.  You may obtain a copy of the License at
 *
 *    http://www.apache.org/licenses/LICENSE-2.0
 *
 * Unless required by applicable law or agreed to in writing, software
 * distributed under the License is distributed on an "AS IS" BASIS,
 * WITHOUT WARRANTIES OR CONDITIONS OF ANY KIND, either express or implied.
 * See the License for the specific language governing permissions and
 * limitations under the License.
 */

package org.apache.spark.sql.execution;

import java.io.IOException;

import scala.collection.Iterator;
import scala.math.Ordering;

import com.google.common.annotations.VisibleForTesting;

import org.apache.spark.SparkEnv;
import org.apache.spark.TaskContext;
import org.apache.spark.sql.AbstractScalaRowIterator;
import org.apache.spark.sql.catalyst.InternalRow;
import org.apache.spark.sql.catalyst.expressions.UnsafeProjection;
import org.apache.spark.sql.catalyst.expressions.UnsafeRow;
import org.apache.spark.sql.types.StructType;
import org.apache.spark.unsafe.PlatformDependent;
import org.apache.spark.util.collection.unsafe.sort.PrefixComparator;
import org.apache.spark.util.collection.unsafe.sort.RecordComparator;
import org.apache.spark.util.collection.unsafe.sort.UnsafeExternalSorter;
import org.apache.spark.util.collection.unsafe.sort.UnsafeSorterIterator;

final class UnsafeExternalRowSorter {

  /**
   * If positive, forces records to be spilled to disk at the given frequency (measured in numbers
   * of records). This is only intended to be used in tests.
   */
  private int testSpillFrequency = 0;

  private long numRowsInserted = 0;

  private final StructType schema;
  private final UnsafeProjection unsafeProjection;
  private final PrefixComputer prefixComputer;
  private final UnsafeExternalSorter sorter;

  public static abstract class PrefixComputer {
    abstract long computePrefix(InternalRow row);
  }

  public UnsafeExternalRowSorter(
      StructType schema,
      Ordering<InternalRow> ordering,
      PrefixComparator prefixComparator,
      PrefixComputer prefixComputer) throws IOException {
    this.schema = schema;
    this.unsafeProjection = UnsafeProjection.create(schema);
    this.prefixComputer = prefixComputer;
    final SparkEnv sparkEnv = SparkEnv.get();
    final TaskContext taskContext = TaskContext.get();
    sorter = new UnsafeExternalSorter(
      taskContext.taskMemoryManager(),
      sparkEnv.shuffleMemoryManager(),
      sparkEnv.blockManager(),
      taskContext,
      new RowComparator(ordering, schema.length()),
      prefixComparator,
      4096,
      sparkEnv.conf()
    );
  }

  /**
   * Forces spills to occur every `frequency` records. Only for use in tests.
   */
  @VisibleForTesting
  void setTestSpillFrequency(int frequency) {
    assert frequency > 0 : "Frequency must be positive";
    testSpillFrequency = frequency;
  }

  @VisibleForTesting
  void insertRow(InternalRow row) throws IOException {
    UnsafeRow unsafeRow = unsafeProjection.apply(row);
    final long prefix = prefixComputer.computePrefix(row);
    sorter.insertRecord(
      unsafeRow.getBaseObject(),
      unsafeRow.getBaseOffset(),
      unsafeRow.getSizeInBytes(),
      prefix
    );
    numRowsInserted++;
    if (testSpillFrequency > 0 && (numRowsInserted % testSpillFrequency) == 0) {
      spill();
    }
  }

  @VisibleForTesting
  void spill() throws IOException {
    sorter.spill();
  }

  private void cleanupResources() {
    sorter.freeMemory();
  }

  @VisibleForTesting
  Iterator<InternalRow> sort() throws IOException {
    try {
      final UnsafeSorterIterator sortedIterator = sorter.getSortedIterator();
      if (!sortedIterator.hasNext()) {
        // Since we won't ever call next() on an empty iterator, we need to clean up resources
        // here in order to prevent memory leaks.
        cleanupResources();
      }
      return new AbstractScalaRowIterator() {

        private final int numFields = schema.length();
        private UnsafeRow row = new UnsafeRow();

        @Override
        public boolean hasNext() {
          return sortedIterator.hasNext();
        }

        @Override
        public InternalRow next() {
          try {
            sortedIterator.loadNext();
            row.pointTo(
              sortedIterator.getBaseObject(),
              sortedIterator.getBaseOffset(),
              numFields,
              sortedIterator.getRecordLength());
            if (!hasNext()) {
              UnsafeRow copy = row.copy(); // so that we don't have dangling pointers to freed page
<<<<<<< HEAD
              row.pointTo(null, 0, 0, 0); // so that we don't keep references to the base object
=======
              row = null; // so that we don't keep references to the base object
>>>>>>> 6dc34f4c
              cleanupResources();
              return copy;
            } else {
              return row;
            }
          } catch (IOException e) {
            cleanupResources();
            // Scala iterators don't declare any checked exceptions, so we need to use this hack
            // to re-throw the exception:
            PlatformDependent.throwException(e);
          }
          throw new RuntimeException("Exception should have been re-thrown in next()");
        };
      };
    } catch (IOException e) {
      cleanupResources();
      throw e;
    }
  }


  public Iterator<InternalRow> sort(Iterator<InternalRow> inputIterator) throws IOException {
      while (inputIterator.hasNext()) {
        insertRow(inputIterator.next());
      }
      return sort();
  }

  /**
   * Return true if UnsafeExternalRowSorter can sort rows with the given schema, false otherwise.
   */
  public static boolean supportsSchema(StructType schema) {
    return UnsafeProjection.canSupport(schema);
  }

  private static final class RowComparator extends RecordComparator {
    private final Ordering<InternalRow> ordering;
    private final int numFields;
    private final UnsafeRow row1 = new UnsafeRow();
    private final UnsafeRow row2 = new UnsafeRow();

    public RowComparator(Ordering<InternalRow> ordering, int numFields) {
      this.numFields = numFields;
      this.ordering = ordering;
    }

    @Override
    public int compare(Object baseObj1, long baseOff1, Object baseObj2, long baseOff2) {
      // TODO: Why are the sizes -1?
      row1.pointTo(baseObj1, baseOff1, numFields, -1);
      row2.pointTo(baseObj2, baseOff2, numFields, -1);
      return ordering.compare(row1, row2);
    }
  }
}<|MERGE_RESOLUTION|>--- conflicted
+++ resolved
@@ -142,11 +142,7 @@
               sortedIterator.getRecordLength());
             if (!hasNext()) {
               UnsafeRow copy = row.copy(); // so that we don't have dangling pointers to freed page
-<<<<<<< HEAD
-              row.pointTo(null, 0, 0, 0); // so that we don't keep references to the base object
-=======
               row = null; // so that we don't keep references to the base object
->>>>>>> 6dc34f4c
               cleanupResources();
               return copy;
             } else {
